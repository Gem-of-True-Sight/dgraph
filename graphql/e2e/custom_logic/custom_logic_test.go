/*
 * Copyright 2020 Dgraph Labs, Inc. and Contributors
 *
 * Licensed under the Apache License, Version 2.0 (the "License");
 * you may not use this file except in compliance with the License.
 * You may obtain a copy of the License at
 *
 *     http://www.apache.org/licenses/LICENSE-2.0
 *
 * Unless required by applicable law or agreed to in writing, software
 * distributed under the License is distributed on an "AS IS" BASIS,
 * WITHOUT WARRANTIES OR CONDITIONS OF ANY KIND, either express or implied.
 * See the License for the specific language governing permissions and
 * limitations under the License.
 */

package custom_logic

import (
	"encoding/json"
	"fmt"
	"io/ioutil"
	"net/http"
	"sort"
	"strings"
	"testing"
	"time"

	"github.com/dgraph-io/dgraph/graphql/e2e/common"
	"github.com/dgraph-io/dgraph/graphql/schema"
	"github.com/dgraph-io/dgraph/testutil"
	"github.com/dgraph-io/dgraph/x"
	"github.com/stretchr/testify/require"
)

const (
	alphaURL             = "http://localhost:8180/graphql"
	alphaAdminURL        = "http://localhost:8180/admin"
	subscriptionEndpoint = "ws://localhost:8180/graphql"
	customTypes          = `type MovieDirector @remote {
		 id: ID!
		 name: String!
		 directed: [Movie]
	 }

	 type Movie @remote {
		 id: ID!
		 name: String!
		 director: [MovieDirector]
	 }
	  type Country @remote {
		code(size: Int): String
		name: String
		states: [State]
		std: Int
	}

	type State @remote {
		code: String
		name: String
		country: Country
	}

	input CountryInput {
		code: String!
		name: String!
		states: [StateInput]
	}

	input StateInput {
		code: String!
		name: String!
	}`
)

func updateSchema(t *testing.T, sch string) *common.GraphQLResponse {
	add := &common.GraphQLParams{
		Query: `mutation updateGQLSchema($sch: String!) {
			 updateGQLSchema(input: { set: { schema: $sch }}) {
				 gqlSchema {
					 schema
				 }
			 }
		 }`,
		Variables: map[string]interface{}{"sch": sch},
	}
	return add.ExecuteAsPost(t, alphaAdminURL)
}

func updateSchemaRequireNoGQLErrors(t *testing.T, sch string) {
	resp := updateSchema(t, sch)
	common.RequireNoGQLErrors(t, resp)
}

func TestCustomGetQuery(t *testing.T) {
	schema := customTypes + `
	 type Query {
		 myFavoriteMovies(id: ID!, name: String!, num: Int): [Movie] @custom(http: {
				 url: "http://mock:8888/favMovies/$id?name=$name&num=$num",
				 method: "GET"
		 })
	 }`
	updateSchemaRequireNoGQLErrors(t, schema)
	time.Sleep(2 * time.Second)

	query := `
	 query {
		 myFavoriteMovies(id: "0x123", name: "Author", num: 10) {
			 id
			 name
			 director {
				 id
				 name
			 }
		 }
	 }`
	params := &common.GraphQLParams{
		Query: query,
	}

	result := params.ExecuteAsPost(t, alphaURL)
	require.Nilf(t, result.Errors, "%+v", result.Errors)

	expected := `{"myFavoriteMovies":[{"id":"0x3","name":"Star Wars","director":[{"id":"0x4","name":"George Lucas"}]},{"id":"0x5","name":"Star Trek","director":[{"id":"0x6","name":"J.J. Abrams"}]}]}`
	require.JSONEq(t, expected, string(result.Data))
}

func TestCustomPostQuery(t *testing.T) {
	schema := customTypes + `
	 type Query {
		 myFavoriteMoviesPost(id: ID!, name: String!, num: Int): [Movie] @custom(http: {
				 url: "http://mock:8888/favMoviesPost/$id?name=$name&num=$num",
				 method: "POST"
		 })
	 }`
	updateSchemaRequireNoGQLErrors(t, schema)
	time.Sleep(2 * time.Second)

	query := `
	 query {
		 myFavoriteMoviesPost(id: "0x123", name: "Author", num: 10) {
			 id
			 name
			 director {
				 id
				 name
			 }
		 }
	 }`
	params := &common.GraphQLParams{
		Query: query,
	}

	result := params.ExecuteAsPost(t, alphaURL)
	require.Nil(t, result.Errors)

	expected := `{"myFavoriteMoviesPost":[{"id":"0x3","name":"Star Wars","director":[{"id":"0x4","name":"George Lucas"}]},{"id":"0x5","name":"Star Trek","director":[{"id":"0x6","name":"J.J. Abrams"}]}]}`
	require.JSONEq(t, expected, string(result.Data))
}

func TestCustomQueryShouldForwardHeaders(t *testing.T) {
	schema := customTypes + `
	 type Query {
		 verifyHeaders(id: ID!): [Movie] @custom(http: {
				 url: "http://mock:8888/verifyHeaders",
				 method: "GET",
				 forwardHeaders: ["X-App-Token", "X-User-Id"],
				 secretHeaders: ["Github-Api-Token"]
		 })
	 }
	 
		 # Dgraph.Secret Github-Api-Token "random-fake-token"
		 # Dgraph.Secret app "should-be-overriden"
	 `
	updateSchemaRequireNoGQLErrors(t, schema)
	time.Sleep(2 * time.Second)

	query := `
	 query {
		 verifyHeaders(id: "0x123") {
			 id
			 name
		 }
	 }`
	params := &common.GraphQLParams{
		Query: query,
		Headers: map[string][]string{
			"X-App-Token":   []string{"app-token"},
			"X-User-Id":     []string{"123"},
			"Random-header": []string{"random"},
		},
	}

	result := params.ExecuteAsPost(t, alphaURL)
	require.Nil(t, result.Errors)
	expected := `{"verifyHeaders":[{"id":"0x3","name":"Star Wars"}]}`
	require.Equal(t, expected, string(result.Data))
}

func TestCustomNameForwardHeaders(t *testing.T) {
	schema := customTypes + `
	 type Query {
		 verifyHeaders(id: ID!): [Movie] @custom(http: {
				 url: "http://mock:8888/verifyCustomNameHeaders",
				 method: "GET",
				 forwardHeaders: ["X-App-Token:App", "X-User-Id"],
				 secretHeaders: ["Authorization:Github-Api-Token"]
				 introspectionHeaders: ["API:Github-Api-Token"]
		 })
	 }

		 # Dgraph.Secret Github-Api-Token "random-fake-token"
	 `
	updateSchemaRequireNoGQLErrors(t, schema)
	time.Sleep(2 * time.Second)

	query := `
	 query {
		 verifyHeaders(id: "0x123") {
			 id
			 name
		 }
	 }`
	params := &common.GraphQLParams{
		Query: query,
		Headers: map[string][]string{
			"App":           []string{"app-token"},
			"X-User-Id":     []string{"123"},
			"Random-header": []string{"random"},
		},
	}

	result := params.ExecuteAsPost(t, alphaURL)
	require.Nil(t, result.Errors)
	expected := `{"verifyHeaders":[{"id":"0x3","name":"Star Wars"}]}`
	require.Equal(t, expected, string(result.Data))
}

func TestSchemaIntrospectionForCustomQueryShouldForwardHeaders(t *testing.T) {
	schema := `
		type Country @remote {
			code: String
			name: String
		}

		input CountryInput {
			code: String!
			name: String!
		}
		
		type Query {
			myCustom(yo: CountryInput!): [Country!]!
			  @custom(
				http: {
				  url: "http://mock:8888/validatesecrettoken"
				  method: "POST"
<<<<<<< HEAD
				  forwardHeaders: ["Content-Type"]
				  introspectionHeaders: ["GITHUB-API-TOKEN"]
=======
				  secretHeaders: ["GITHUB-API-TOKEN"]
>>>>>>> 55594de5
				  graphql: "query($yo: CountryInput!) {countries(filter: $yo)}"
				}
			  )
		  }

		# Dgraph.Secret GITHUB-API-TOKEN "random-api-token"
		  `
	common.RequireNoGQLErrors(t, updateSchema(t, schema))
}

func TestServerShouldAllowForwardHeaders(t *testing.T) {
	schema := `
	type User {
		id: ID!
		name: String!
	}
	type Movie {
		id: ID!
		name: String! @custom(http: {
			url: "http://mock:8888/movieName",
			method: "POST",
			forwardHeaders: ["X-App-User", "X-Group-Id"]
		})
		director: [User] @custom(http: {
			url: "http://mock:8888/movieName",
			method: "POST",
			forwardHeaders: ["User-Id", "X-App-Token"]
		})
		foo: String
	}

	type Query {
		verifyHeaders(id: ID!): [Movie] @custom(http: {
				url: "http://mock:8888/verifyHeaders",
				method: "GET",
				forwardHeaders: ["X-App-Token", "X-User-Id"]
		})
	}`

	updateSchemaRequireNoGQLErrors(t, schema)
	time.Sleep(2 * time.Second)

	req, err := http.NewRequest(http.MethodOptions, alphaURL, nil)
	require.NoError(t, err)

	resp, err := (&http.Client{}).Do(req)
	require.NoError(t, err)

	headers := strings.Split(resp.Header.Get("Access-Control-Allow-Headers"), ",")
	require.Subset(t, headers, []string{"X-App-Token", "X-User-Id", "User-Id", "X-App-User", "X-Group-Id"})
}

func TestCustomFieldsInSubscription(t *testing.T) {
	updateSchemaRequireNoGQLErrors(t, `
	type Teacher @withSubscription {
		tid: ID!
		age: Int!
		name: String
		  @custom(
			http: {
			  url: "http://mock:8888/teacherName"
			  method: "POST"
			  body: "{tid: $tid}"
			  mode: SINGLE
			}
		  )
	  }
	`)

	client, err := common.NewGraphQLSubscription(subscriptionEndpoint, &schema.Request{
		Query: `subscription{
			getTeacher(tid: "0x2712"){
			  name
			}
		  }`,
	})
	require.NoError(t, err)
	_, err = client.RecvMsg()
	require.Contains(t, err.Error(), "Custom field `name` is not supported in graphql subscription")
}

func TestSubscriptionInNestedCustomField(t *testing.T) {
	updateSchemaRequireNoGQLErrors(t, `
	type Episode {
		name: String! @id
		anotherName: String! @custom(http: {
					url: "http://mock:8888/userNames",
					method: "GET",
					body: "{uid: $name}",
					mode: BATCH
				})
	}

	type Character @withSubscription {
		name: String! @id
		lastName: String @custom(http: {
						url: "http://mock:8888/userNames",
						method: "GET",
						body: "{uid: $name}",
						mode: BATCH
					})
		episodes: [Episode]
	}`)

	client, err := common.NewGraphQLSubscription(subscriptionEndpoint, &schema.Request{
		Query: `subscription{
			queryCharacter {
				name
				episodes {
					name
					anotherName
				}
			 }
		  }`,
	})
	require.NoError(t, err)
	_, err = client.RecvMsg()
	require.Contains(t, err.Error(), "Custom field `anotherName` is not supported in graphql subscription")
}

func addPerson(t *testing.T) *user {
	addTeacherParams := &common.GraphQLParams{
		Query: `mutation addPerson {
			addPerson(input: [{ age: 28 }]) {
				person {
					id
					age
				}
			}
		}`,
	}

	result := addTeacherParams.ExecuteAsPost(t, alphaURL)
	require.Nil(t, result.Errors)

	var res struct {
		AddPerson struct {
			Person []*user
		}
	}
	err := json.Unmarshal([]byte(result.Data), &res)
	require.NoError(t, err)

	require.Equal(t, len(res.AddPerson.Person), 1)
	return res.AddPerson.Person[0]
}

func TestCustomQueryWithNonExistentURLShouldReturnError(t *testing.T) {
	schema := customTypes + `
	type Query {
        myFavoriteMovies(id: ID!, name: String!, num: Int): [Movie] @custom(http: {
                url: "http://mock:8888/nonExistentURL/$id?name=$name&num=$num",
                method: "GET"
        })
	}`
	updateSchema(t, schema)
	time.Sleep(2 * time.Second)

	query := `
	query {
		myFavoriteMovies(id: "0x123", name: "Author", num: 10) {
			id
			name
			director {
				id
				name
			}
		}
	}`
	params := &common.GraphQLParams{
		Query: query,
	}

	result := params.ExecuteAsPost(t, alphaURL)
	require.JSONEq(t, `{ "myFavoriteMovies": [] }`, string(result.Data))
	require.Equal(t, x.GqlErrorList{
		{
			Message: "Evaluation of custom field failed because external request returned an " +
				"error: unexpected status code: 404 for field: myFavoriteMovies within" +
				" type: Query.",
			Locations: []x.Location{{Line: 3, Column: 3}},
		},
	}, result.Errors)
}

func TestCustomQueryShouldPropagateErrorFromFields(t *testing.T) {
	schema := `
	type Car {
		id: ID!
		name: String!
	}

	type MotorBike {
		id: ID!
		name: String!
	}

	type School {
		id: ID!
		name: String!
	}

	type Person {
		id: ID!
		name: String @custom(http: {
						url: "http://mock:8888/userNames",
						method: "GET",
						body: "{uid: $id}",
						mode: BATCH
					})
		age: Int! @search
		cars: Car @custom(http: {
						url: "http://mock:8888/carsWrongURL",
						method: "GET",
						body: "{uid: $id}",
						mode: BATCH
					})
		bikes: MotorBike @custom(http: {
						url: "http://mock:8888/bikesWrongURL",
						method: "GET",
						body: "{uid: $id}",
						mode: SINGLE
					})
	}`

	updateSchema(t, schema)
	time.Sleep(2 * time.Second)
	p := addPerson(t)

	queryPerson := `
	query {
		queryPerson {
			name
			age
			cars {
				name
			}
			bikes {
				name
			}
		}
	}`
	params := &common.GraphQLParams{
		Query: queryPerson,
	}

	result := params.ExecuteAsPost(t, alphaURL)
	expected := fmt.Sprintf(`
	{
		"queryPerson": [
			{
				"name": "uname-%s",
				"age": 28,
				"cars": null,
				"bikes": null
			}
		]
	}`, p.ID)
	require.JSONEq(t, expected, string(result.Data))
	require.Equal(t, 2, len(result.Errors))

	expectedErrors := x.GqlErrorList{
		&x.GqlError{Message: "Evaluation of custom field failed because external request " +
			"returned an error: unexpected status code: 404 for field: cars within type: Person.",
			Locations: []x.Location{{Line: 6, Column: 4}}},
		&x.GqlError{Message: "Evaluation of custom field failed because external request returned" +
			" an error: unexpected status code: 404 for field: bikes within type: Person.",
			Locations: []x.Location{{Line: 9, Column: 4}}},
	}
	require.Contains(t, result.Errors, expectedErrors[0])
	require.Contains(t, result.Errors, expectedErrors[1])
}

type teacher struct {
	ID  string `json:"tid,omitempty"`
	Age int
}

func addTeachers(t *testing.T) []*teacher {
	addTeacherParams := &common.GraphQLParams{
		Query: `mutation {
			addTeacher(input: [{ age: 28 }, { age: 27 }, { age: 26 }]) {
				teacher {
					tid
					age
				}
			}
		}`,
	}

	result := addTeacherParams.ExecuteAsPost(t, alphaURL)
	common.RequireNoGQLErrors(t, result)

	var res struct {
		AddTeacher struct {
			Teacher []*teacher
		}
	}
	err := json.Unmarshal([]byte(result.Data), &res)
	require.NoError(t, err)

	require.Equal(t, len(res.AddTeacher.Teacher), 3)

	// sort in descending order
	sort.Slice(res.AddTeacher.Teacher, func(i, j int) bool {
		return res.AddTeacher.Teacher[i].Age > res.AddTeacher.Teacher[j].Age
	})
	return res.AddTeacher.Teacher
}

type school struct {
	ID          string `json:"id,omitempty"`
	Established int
}

func addSchools(t *testing.T, teachers []*teacher) []*school {

	params := &common.GraphQLParams{
		Query: `mutation addSchool($t1: [TeacherRef], $t2: [TeacherRef], $t3: [TeacherRef]) {
			 addSchool(input: [{ established: 1980, teachers: $t1 },
				 { established: 1981, teachers: $t2 }, { established: 1982, teachers: $t3 }]) {
				 school {
					 id
					 established
				 }
			 }
		 }`,
		Variables: map[string]interface{}{
			// teachers work at multiple schools.
			"t1": []map[string]interface{}{{"tid": teachers[0].ID}, {"tid": teachers[1].ID}},
			"t2": []map[string]interface{}{{"tid": teachers[1].ID}, {"tid": teachers[2].ID}},
			"t3": []map[string]interface{}{{"tid": teachers[2].ID}, {"tid": teachers[0].ID}},
		},
	}

	result := params.ExecuteAsPost(t, alphaURL)
	common.RequireNoGQLErrors(t, result)

	var res struct {
		AddSchool struct {
			School []*school
		}
	}
	err := json.Unmarshal([]byte(result.Data), &res)
	require.NoError(t, err)

	require.Equal(t, len(res.AddSchool.School), 3)
	// The order of mutation result is not the same as the input order, so we sort and return here.
	sort.Slice(res.AddSchool.School, func(i, j int) bool {
		return res.AddSchool.School[i].Established < res.AddSchool.School[j].Established
	})
	return res.AddSchool.School
}

type user struct {
	ID  string `json:"id,omitempty"`
	Age int    `json:"age,omitempty"`
}

func addUsersWithSchools(t *testing.T, schools []*school) []*user {
	params := &common.GraphQLParams{
		Query: `mutation addUser($s1: [SchoolRef], $s2: [SchoolRef], $s3: [SchoolRef]) {
			 addUser(input: [{ age: 10, schools: $s1 },
				 { age: 11, schools: $s2 }, { age: 12, schools: $s3 }]) {
				 user {
					 id
					 age
				 }
			 }
		 }`,
		Variables: map[string]interface{}{
			// Users could have gone to multiple schools
			"s1": []map[string]interface{}{{"id": schools[0].ID}, {"id": schools[1].ID}},
			"s2": []map[string]interface{}{{"id": schools[1].ID}, {"id": schools[2].ID}},
			"s3": []map[string]interface{}{{"id": schools[2].ID}, {"id": schools[0].ID}},
		},
	}

	result := params.ExecuteAsPost(t, alphaURL)
	common.RequireNoGQLErrors(t, result)

	var res struct {
		AddUser struct {
			User []*user
		}
	}
	err := json.Unmarshal([]byte(result.Data), &res)
	require.NoError(t, err)

	require.Equal(t, len(res.AddUser.User), 3)
	// The order of mutation result is not the same as the input order, so we sort and return users here.
	sort.Slice(res.AddUser.User, func(i, j int) bool {
		return res.AddUser.User[i].Age < res.AddUser.User[j].Age
	})
	return res.AddUser.User
}

func addUsers(t *testing.T) []*user {
	params := &common.GraphQLParams{
		Query: `mutation addUser {
			 addUser(input: [{ age: 10 }, { age: 11 }, { age: 12 }]) {
				 user {
					 id
					 age
				 }
			 }
		 }`,
	}

	result := params.ExecuteAsPost(t, alphaURL)
	common.RequireNoGQLErrors(t, result)

	var res struct {
		AddUser struct {
			User []*user
		}
	}
	err := json.Unmarshal([]byte(result.Data), &res)
	require.NoError(t, err)

	require.Equal(t, len(res.AddUser.User), 3)
	// The order of mutation result is not the same as the input order, so we sort and return users here.
	sort.Slice(res.AddUser.User, func(i, j int) bool {
		return res.AddUser.User[i].Age < res.AddUser.User[j].Age
	})
	return res.AddUser.User
}

func verifyData(t *testing.T, users []*user, teachers []*teacher, schools []*school) {
	queryUser := `
	 query ($id: [ID!]){
		 queryUser(filter: {id: $id}, order: {asc: age}) {
			name
			age
			cars {
				name
			}
			schools(order: {asc: established}) {
				name
				established
				teachers(order: {desc: age}) {
					name
					age
				}
				classes {
					name
				}
			}
		 }
	 }`
	params := &common.GraphQLParams{
		Query: queryUser,
		Variables: map[string]interface{}{
			"id": []interface{}{users[0].ID, users[1].ID, users[2].ID},
		},
	}

	result := params.ExecuteAsPost(t, alphaURL)
	common.RequireNoGQLErrors(t, result)

	expected := `{
		 "queryUser": [
		   {
			 "name": "uname-` + users[0].ID + `",
			 "age": 10,
			 "cars": {
				 "name": "car-` + users[0].ID + `"
			 },
			 "schools": [
				 {
					 "name": "sname-` + schools[0].ID + `",
					 "established": 1980,
					 "teachers": [
						 {
							 "name": "tname-` + teachers[0].ID + `",
							 "age": 28
						 },
						 {
							 "name": "tname-` + teachers[1].ID + `",
							 "age": 27
						 }
					 ],
					 "classes": [
						 {
							 "name": "class-` + schools[0].ID + `"
						 }
					 ]
				 },
				 {
					 "name": "sname-` + schools[1].ID + `",
					 "established": 1981,
					 "teachers": [
						 {
							 "name": "tname-` + teachers[1].ID + `",
							 "age": 27
						 },
						 {
							 "name": "tname-` + teachers[2].ID + `",
							 "age": 26
						 }
					 ],
					 "classes": [
						 {
							 "name": "class-` + schools[1].ID + `"
						 }
					 ]
				 }
			 ]
		   },
		   {
			 "name": "uname-` + users[1].ID + `",
			 "age": 11,
			 "cars": {
				 "name": "car-` + users[1].ID + `"
			 },
			 "schools": [
				 {
					 "name": "sname-` + schools[1].ID + `",
					 "established": 1981,
					 "teachers": [
						 {
							 "name": "tname-` + teachers[1].ID + `",
							 "age": 27
						 },
						 {
							 "name": "tname-` + teachers[2].ID + `",
							 "age": 26
						 }
					 ],
					 "classes": [
						 {
							 "name": "class-` + schools[1].ID + `"
						 }
					 ]
				 },
				 {
					 "name": "sname-` + schools[2].ID + `",
					 "established": 1982,
					 "teachers": [
						 {
							 "name": "tname-` + teachers[0].ID + `",
							 "age": 28
						 },
						 {
							 "name": "tname-` + teachers[2].ID + `",
							 "age": 26
						 }
					 ],
					 "classes": [
						 {
							 "name": "class-` + schools[2].ID + `"
						 }
					 ]
				 }
			 ]
		   },
		   {
			 "name": "uname-` + users[2].ID + `",
			 "age": 12,
			 "cars": {
				 "name": "car-` + users[2].ID + `"
			 },
			 "schools": [
				 {
					 "name": "sname-` + schools[0].ID + `",
					 "established": 1980,
					 "teachers": [
						 {
							 "name": "tname-` + teachers[0].ID + `",
							 "age": 28
						 },
						 {
							 "name": "tname-` + teachers[1].ID + `",
							 "age": 27
						 }
					 ],
					 "classes": [
						 {
							 "name": "class-` + schools[0].ID + `"
						 }
					 ]
				 },
				 {
					 "name": "sname-` + schools[2].ID + `",
					 "established": 1982,
					 "teachers": [
						 {
							 "name": "tname-` + teachers[0].ID + `",
							 "age": 28
						 },
						 {
							 "name": "tname-` + teachers[2].ID + `",
							 "age": 26
						 }
					 ],
					 "classes": [
						 {
							 "name": "class-` + schools[2].ID + `"
						 }
					 ]
				 }
			 ]
		   }
		 ]
	   }`

	testutil.CompareJSON(t, expected, string(result.Data))

	singleUserQuery := `
	 query {
		 getUser(id: "` + users[0].ID + `") {
			 name
			 age
			 cars {
				name
			 }
			 schools(order: {asc: established}) {
				 name
				 established
				 teachers(order: {desc: age}) {
					 name
					 age
				 }
				 classes {
					 name
				 }
			 }
		 }
	 }`
	params = &common.GraphQLParams{
		Query: singleUserQuery,
	}

	result = params.ExecuteAsPost(t, alphaURL)
	common.RequireNoGQLErrors(t, result)

	expected = `{
		 "getUser": {
			 "name": "uname-` + users[0].ID + `",
			 "age": 10,
			 "cars": {
				 "name": "car-` + users[0].ID + `"
			 },
			 "schools": [
				 {
					 "name": "sname-` + schools[0].ID + `",
					 "established": 1980,
					 "teachers": [
						 {
							 "name": "tname-` + teachers[0].ID + `",
							 "age": 28
						 },
						 {
							 "name": "tname-` + teachers[1].ID + `",
							 "age": 27
						 }
					 ],
					 "classes": [
						 {
							 "name": "class-` + schools[0].ID + `"
						 }
					 ]
				 },
				 {
					 "name": "sname-` + schools[1].ID + `",
					 "established": 1981,
					 "teachers": [
						 {
							 "name": "tname-` + teachers[1].ID + `",
							 "age": 27
						 },
						 {
							 "name": "tname-` + teachers[2].ID + `",
							 "age": 26
						 }
					 ],
					 "classes": [
						 {
							 "name": "class-` + schools[1].ID + `"
						 }
					 ]
				 }
			 ]
		 }
	 }`

	testutil.CompareJSON(t, expected, string(result.Data))
}

func readFile(t *testing.T, name string) string {
	b, err := ioutil.ReadFile(name)
	require.NoError(t, err)
	return string(b)
}

func TestCustomFieldsShouldForwardHeaders(t *testing.T) {
	schema := `
	type Car @remote {
		id: ID!
		name: String!
	}

	type User {
		id: ID!
		name: String
			@custom(
				http: {
					url: "http://mock:8888/checkHeadersForUserName"
					method: "GET"
					body: "{uid: $id}"
					mode: SINGLE,
					secretHeaders: ["GITHUB-API-TOKEN"]
				}
			)
		age: Int! @search
		cars: Car
		@custom(
			http: {
			url: "http://mock:8888/checkHeadersForCars"
			method: "GET"
			body: "{uid: $id}"
			mode: BATCH,
			secretHeaders: ["STRIPE-API-KEY"]
			}
		)
  	}

# Dgraph.Secret GITHUB-API-TOKEN "some-api-token"
# Dgraph.Secret STRIPE-API-KEY "some-api-key"
  `

	updateSchemaRequireNoGQLErrors(t, schema)
	time.Sleep(2 * time.Second)

	users := addUsers(t)

	queryUser := `
	query ($id: [ID!]){
		queryUser(filter: {id: $id}, order: {asc: age}) {
			name
			age
			cars {
				name
			}
		}
	}`
	params := &common.GraphQLParams{
		Query: queryUser,
		Variables: map[string]interface{}{"id": []interface{}{
			users[0].ID, users[1].ID, users[2].ID}},
	}

	result := params.ExecuteAsPost(t, alphaURL)
	require.Nilf(t, result.Errors, "%+v", result.Errors)
}

func TestCustomFieldsShouldBeResolved(t *testing.T) {
	// This test adds data, modifies the schema multiple times and fetches the data.
	// It has the following modes.
	// 1. Batch operation mode along with REST.
	// 2. Single operation mode along with REST.
	// 3. Batch operation mode along with GraphQL.
	// 4. Single operation mode along with GraphQL.

	schema := readFile(t, "schemas/batch-mode-rest.graphql")
	updateSchemaRequireNoGQLErrors(t, schema)
	time.Sleep(2 * time.Second)

	// add some data
	teachers := addTeachers(t)
	schools := addSchools(t, teachers)
	users := addUsersWithSchools(t, schools)

	// lets check batch mode first using REST endpoints.
	t.Run("rest batch operation mode", func(t *testing.T) {
		verifyData(t, users, teachers, schools)
	})

	t.Run("rest single operation mode", func(t *testing.T) {
		// lets update the schema and check single mode now
		schema := readFile(t, "schemas/single-mode-rest.graphql")
		updateSchemaRequireNoGQLErrors(t, schema)
		verifyData(t, users, teachers, schools)
	})

	t.Run("graphql single operation mode", func(t *testing.T) {
		// update schema to single mode where fields are resolved using GraphQL endpoints.
		schema := readFile(t, "schemas/single-mode-graphql.graphql")
		updateSchemaRequireNoGQLErrors(t, schema)
		verifyData(t, users, teachers, schools)
	})

	t.Run("graphql batch operation mode", func(t *testing.T) {
		// update schema to single mode where fields are resolved using GraphQL endpoints.
		schema := readFile(t, "schemas/batch-mode-graphql.graphql")
		updateSchemaRequireNoGQLErrors(t, schema)
		verifyData(t, users, teachers, schools)
	})

	// Fields are fetched through a combination of REST/GraphQL and single/batch mode.
	t.Run("mixed mode", func(t *testing.T) {
		// update schema to single mode where fields are resolved using GraphQL endpoints.
		schema := readFile(t, "schemas/mixed-modes.graphql")
		updateSchemaRequireNoGQLErrors(t, schema)
		verifyData(t, users, teachers, schools)
	})
}

func TestCustomFieldResolutionShouldPropagateGraphQLErrors(t *testing.T) {
	schema := `type Car @remote {
		id: ID!
		name: String!
	}

	type User {
		id: ID!
		name: String
		  @custom(
			http: {
			  url: "http://mock:8888/gqlUserNameWithError"
			  method: "POST"
			  mode: SINGLE
			  graphql: "query($id: ID!) { userName(id: $id) }"
			  skipIntrospection: true
			}
		  )
		age: Int! @search
		cars: Car
		  @custom(
			http: {
			  url: "http://mock:8888/gqlCarsWithErrors"
			  method: "POST"
			  mode: BATCH
			  graphql: "query($input: [UserInput]) { cars(input: $input) }"
			  body: "{ id: $id, age: $age}"
			  skipIntrospection: true
			}
		  )
	}`
	updateSchemaRequireNoGQLErrors(t, schema)
	users := addUsers(t)
	// Sleep so that schema update can come through in Alpha.
	time.Sleep(time.Second)

	queryUser := `
	query ($id: [ID!]){
		queryUser(filter: {id: $id}, order: {asc: age}) {
			name
			age
			cars {
				name
			}
		}
	}`
	params := &common.GraphQLParams{
		Query: queryUser,
		Variables: map[string]interface{}{"id": []interface{}{
			users[0].ID, users[1].ID, users[2].ID}},
	}

	result := params.ExecuteAsPost(t, alphaURL)
	sort.Slice(result.Errors, func(i, j int) bool {
		return result.Errors[i].Message < result.Errors[j].Message
	})
	require.Equal(t, x.GqlErrorList{
		{
			Message: "error-1 from cars",
		},
		{
			Message: "error-1 from username",
		},
		{
			Message: "error-1 from username",
		},
		{
			Message: "error-1 from username",
		},
		{
			Message: "error-2 from cars",
		},
		{
			Message: "error-2 from username",
		},
		{
			Message: "error-2 from username",
		},
		{
			Message: "error-2 from username",
		},
	}, result.Errors)

	expected := `{
		"queryUser": [
		  {
			"name": "uname-` + users[0].ID + `",
			"age": 10,
			"cars": {
				"name": "car-` + users[0].ID + `"
			}
		  },
		  {
			"name": "uname-` + users[1].ID + `",
			"age": 11,
			"cars": {
				"name": "car-` + users[1].ID + `"
			}
		  },
		  {
			"name": "uname-` + users[2].ID + `",
			"age": 12,
			"cars": {
				"name": "car-` + users[2].ID + `"
			}
		  }
		]
	}`

	testutil.CompareJSON(t, expected, string(result.Data))
}

func TestForInvalidCustomQuery(t *testing.T) {
	schema := customTypes + `
	type Query {
		getCountry1(id: ID!): Country! @custom(http: {
			url: "http://mock:8888/noquery",
			method: "POST",
			forwardHeaders: ["Content-Type"],
			graphql: "query($id: ID!) { country(code: $id) }"
		})
	}`
	res := updateSchema(t, schema)
	require.Equal(t, `{"updateGQLSchema":null}`, string(res.Data))
	require.Len(t, res.Errors, 1)
	require.Contains(t, res.Errors[0].Error(), " query `country` is not present in remote schema")
}

func TestForInvalidArgument(t *testing.T) {
	schema := `
	type Country @remote {
        code: String
        name: String
        states: [State]
        std: Int
      }

      type State @remote {
        code: String
        name: String
        country: Country
      }
	type Query {
		getCountry1(id: ID!): Country! @custom(http: {
			url: "http://mock:8888/invalidargument",
			method: "POST",
			forwardHeaders: ["Content-Type"],
			graphql: "query($id: ID!) { country(code: $id) }"
		})
	}`
	res := updateSchema(t, schema)
	require.Equal(t, `{"updateGQLSchema":null}`, string(res.Data))
	require.Len(t, res.Errors, 1)
	require.Contains(t, res.Errors[0].Error(), "argument `code` is not present in remote query"+
		" `country`")

}

func TestForInvalidType(t *testing.T) {
	schema := `
	type Country @remote {
        code: String
        name: String
        states: [State]
        std: Int
    }

    type State @remote {
        code: String
        name: String
        country: Country
    }
	type Query {
		getCountry1(id: ID!): Country! @custom(http: {
			url: "http://mock:8888/invalidtype",
			method: "POST",
			forwardHeaders: ["Content-Type"],
			graphql: "query($id: ID!) { country(code: $id) }"
		})
	}`
	res := updateSchema(t, schema)
	require.Equal(t, `{"updateGQLSchema":null}`, string(res.Data))
	require.Len(t, res.Errors, 1)
	require.Contains(t, res.Errors[0].Error(), "found type mismatch for "+
		"variable `$id` in query `country`, expected `ID!`, got `Int!`")
}

func TestCustomLogicGraphql(t *testing.T) {
	schema := `
	type Country @remote {
      code: String
      name: String
	}
	
	type Query {
		getCountry1(id: ID!): Country!
		  @custom(
			http: {
			  url: "http://mock:8888/validcountry"
			  method: "POST"
			  graphql: "query($id: ID!) { country(code: $id) }"
			}
		  )
	  }`
	updateSchemaRequireNoGQLErrors(t, schema)
	time.Sleep(2 * time.Second)
	query := `
	query {
		getCountry1(id: "BI"){
			code
			name
		}
	}`
	params := &common.GraphQLParams{
		Query: query,
	}

	result := params.ExecuteAsPost(t, alphaURL)
	common.RequireNoGQLErrors(t, result)
	require.JSONEq(t, string(result.Data), `{"getCountry1":{"code":"BI","name":"Burundi"}}`)
}

func TestCustomLogicGraphqlWithArgumentsOnFields(t *testing.T) {
	schema := `
	type Country @remote {
      code(size: Int!): String
      name: String
	}
	
	type Query {
		getCountry2(id: ID!): Country!
		  @custom(
			http: {
			  url: "http://mock:8888/argsonfields"
			  method: "POST"
			  forwardHeaders: ["Content-Type"]
			  graphql: "query($id: ID!) { country(code: $id) }"
			}
		  )
	  }`
	updateSchemaRequireNoGQLErrors(t, schema)
	time.Sleep(2 * time.Second)
	query := `
	query {
		getCountry2(id: "BI"){
			code(size: 100)
			name
		}
	}`
	params := &common.GraphQLParams{
		Query: query,
	}

	result := params.ExecuteAsPost(t, alphaURL)
	common.RequireNoGQLErrors(t, result)
	require.JSONEq(t, string(result.Data), `{"getCountry2":{"code":"BI","name":"Burundi"}}`)
}

func TestCustomLogicGraphqlWithError(t *testing.T) {
	schema := `
	type Country @remote {
        code: String
        name: String
        states: [State]
        std: Int
      }

      type State @remote {
        code: String
        name: String
        country: Country
      }

      input CountryInput {
        code: String!
        name: String!
        states: [StateInput]
      }

      input StateInput {
        code: String!
        name: String!
      }
	type Query {
		getCountryOnlyErr(id: ID!): Country! @custom(http: {
			url: "http://mock:8888/validcountrywitherror",
			method: "POST",
			graphql: "query($id: ID!) { country(code: $id) }"
		})
	}`
	updateSchemaRequireNoGQLErrors(t, schema)
	time.Sleep(2 * time.Second)
	query := `
	query {
		getCountryOnlyErr(id: "BI"){
			code
			name
		}
	}`
	params := &common.GraphQLParams{
		Query: query,
	}

	result := params.ExecuteAsPost(t, alphaURL)
	require.JSONEq(t, string(result.Data), `{"getCountryOnlyErr":{"code":"BI","name":"Burundi"}}`)
	require.Equal(t, "dummy error", result.Errors.Error())
}

func TestCustomLogicGraphQLValidArrayResponse(t *testing.T) {
	schema := `
	type Country @remote {
      code: String
      name: String
	}
	
	type Query {
		getCountries(id: ID!): [Country]
		  @custom(
			http: {
			  url: "http://mock:8888/validcountries"
			  method: "POST"
			  graphql: "query($id: ID!) { validCountries(code: $id) }"
			}
		  )
	  }`
	updateSchemaRequireNoGQLErrors(t, schema)
	time.Sleep(2 * time.Second)
	query := `
	query {
		getCountries(id: "BI"){
			code
			name
		}
	}`
	params := &common.GraphQLParams{
		Query: query,
	}

	result := params.ExecuteAsPost(t, alphaURL)
	common.RequireNoGQLErrors(t, result)
	require.JSONEq(t, string(result.Data), `{"getCountries":[{"name":"Burundi","code":"BI"}]}`)
}

func TestCustomLogicWithErrorResponse(t *testing.T) {
	schema := `
	type Country @remote {
        code: String
        name: String
        states: [State]
        std: Int
      }

      type State @remote {
        code: String
        name: String
        country: Country
      }

      input CountryInput {
        code: String!
        name: String!
        states: [StateInput]
      }

      input StateInput {
        code: String!
        name: String!
      }
	type Query {
		getCountriesErr(id: ID!): [Country] @custom(http: {
			url: "http://mock:8888/graphqlerr",
			method: "POST",
			graphql: "query($id: ID!) { country(code: $id) }"
		})
	}`
	updateSchemaRequireNoGQLErrors(t, schema)
	time.Sleep(2 * time.Second)
	query := `
	query {
		getCountriesErr(id: "BI"){
			code
			name
		}
	}`
	params := &common.GraphQLParams{
		Query: query,
	}

	result := params.ExecuteAsPost(t, alphaURL)
	require.Equal(t, `{"getCountriesErr":[]}`, string(result.Data))
	require.Equal(t, "dummy error", result.Errors.Error())
}

type episode struct {
	Name string
}

func addEpisode(t *testing.T, name string) {
	params := &common.GraphQLParams{
		Query: `mutation addEpisode($name: String!) {
			addEpisode(input: [{ name: $name }]) {
				episode {
					name
				}
			}
		}`,
		Variables: map[string]interface{}{
			"name": name,
		},
	}

	result := params.ExecuteAsPost(t, alphaURL)
	common.RequireNoGQLErrors(t, result)

	var res struct {
		AddEpisode struct {
			Episode []*episode
		}
	}
	err := json.Unmarshal([]byte(result.Data), &res)
	require.NoError(t, err)

	require.Equal(t, len(res.AddEpisode.Episode), 1)
}

type character struct {
	Name string
}

func addCharacter(t *testing.T, name string, episodes interface{}) {
	params := &common.GraphQLParams{
		Query: `mutation addCharacter($name: String!, $episodes: [EpisodeRef]) {
			addCharacter(input: [{ name: $name, episodes: $episodes }]) {
				character {
					name
					episodes {
						name
					}
				}
			}
		}`,
		Variables: map[string]interface{}{
			"name":     name,
			"episodes": episodes,
		},
	}

	result := params.ExecuteAsPost(t, alphaURL)
	common.RequireNoGQLErrors(t, result)

	var res struct {
		AddCharacter struct {
			Character []*character
		}
	}
	err := json.Unmarshal([]byte(result.Data), &res)
	require.NoError(t, err)

	require.Equal(t, len(res.AddCharacter.Character), 1)
}

func TestCustomFieldsWithXidShouldBeResolved(t *testing.T) {
	schema := `
	type Episode {
		name: String! @id
		anotherName: String! @custom(http: {
					url: "http://mock:8888/userNames",
					method: "GET",
					body: "{uid: $name}",
					mode: BATCH
				})
	}

	type Character {
		name: String! @id
		lastName: String @custom(http: {
						url: "http://mock:8888/userNames",
						method: "GET",
						body: "{uid: $name}",
						mode: BATCH
					})
		episodes: [Episode]
	}`
	updateSchemaRequireNoGQLErrors(t, schema)
	time.Sleep(2 * time.Second)

	ep1 := "episode-1"
	ep2 := "episode-2"
	ep3 := "episode-3"

	addEpisode(t, ep1)
	addEpisode(t, ep2)
	addEpisode(t, ep3)

	addCharacter(t, "character-1", []map[string]interface{}{{"name": ep1}, {"name": ep2}})
	addCharacter(t, "character-2", []map[string]interface{}{{"name": ep2}, {"name": ep3}})
	addCharacter(t, "character-3", []map[string]interface{}{{"name": ep3}, {"name": ep1}})

	queryCharacter := `
	query {
		queryCharacter {
			name
			lastName
			episodes {
				name
				anotherName
			}
		}
	}`
	params := &common.GraphQLParams{
		Query: queryCharacter,
	}

	result := params.ExecuteAsPost(t, alphaURL)
	common.RequireNoGQLErrors(t, result)

	expected := `{
		"queryCharacter": [
		  {
			"name": "character-1",
			"lastName": "uname-character-1",
			"episodes": [
			  {
				"name": "episode-1",
				"anotherName": "uname-episode-1"
			  },
			  {
				"name": "episode-2",
				"anotherName": "uname-episode-2"
			  }
			]
		  },
		  {
			"name": "character-2",
			"lastName": "uname-character-2",
			"episodes": [
			  {
				"name": "episode-2",
				"anotherName": "uname-episode-2"
			  },
			  {
				"name": "episode-3",
				"anotherName": "uname-episode-3"
			  }
			]
		  },
		  {
			"name": "character-3",
			"lastName": "uname-character-3",
			"episodes": [
			  {
				"name": "episode-1",
				"anotherName": "uname-episode-1"
			  },
			  {
				"name": "episode-3",
				"anotherName": "uname-episode-3"
			  }
			]
		  }
		]
	  }`

	testutil.CompareJSON(t, expected, string(result.Data))

	// In this case the types have ID! field but it is not being requested as part of the query
	// explicitly, so custom logic de-duplication should check for "dgraph-uid" field.
	schema = `
	type Episode {
		id: ID!
		name: String! @id
		anotherName: String! @custom(http: {
					url: "http://mock:8888/userNames",
					method: "GET",
					body: "{uid: $name}",
					mode: BATCH
				})
	}

	type Character {
		id: ID!
		name: String! @id
		lastName: String @custom(http: {
						url: "http://mock:8888/userNames",
						method: "GET",
						body: "{uid: $name}",
						mode: BATCH
					})
		episodes: [Episode]
	}`
	updateSchemaRequireNoGQLErrors(t, schema)

	result = params.ExecuteAsPost(t, alphaURL)
	common.RequireNoGQLErrors(t, result)
	testutil.CompareJSON(t, expected, string(result.Data))

}

func TestCustomPostMutation(t *testing.T) {
	schema := customTypes + `
	input MovieDirectorInput {
		id: ID
		name: String
		directed: [MovieInput]
	}
	input MovieInput {
		id: ID
		name: String
		director: [MovieDirectorInput]
	}
	type Mutation {
        createMyFavouriteMovies(input: [MovieInput!]): [Movie] @custom(http: {
			url: "http://mock:8888/favMoviesCreate",
			method: "POST",
			body: "{ movies: $input}"
        })
	}`
	updateSchemaRequireNoGQLErrors(t, schema)
	time.Sleep(2 * time.Second)

	params := &common.GraphQLParams{
		Query: `
		mutation createMovies($movs: [MovieInput!]) {
			createMyFavouriteMovies(input: $movs) {
				id
				name
				director {
					id
					name
				}
			}
		}`,
		Variables: map[string]interface{}{
			"movs": []interface{}{
				map[string]interface{}{
					"name":     "Mov1",
					"director": []interface{}{map[string]interface{}{"name": "Dir1"}},
				},
				map[string]interface{}{"name": "Mov2"},
			}},
	}

	result := params.ExecuteAsPost(t, alphaURL)
	common.RequireNoGQLErrors(t, result)

	expected := `
	{
      "createMyFavouriteMovies": [
        {
          "id": "0x1",
          "name": "Mov1",
          "director": [
            {
              "id": "0x2",
              "name": "Dir1"
            }
          ]
        },
        {
          "id": "0x3",
          "name": "Mov2",
          "director": []
        }
      ]
    }`
	require.JSONEq(t, expected, string(result.Data))
}

func TestCustomPatchMutation(t *testing.T) {
	schema := customTypes + `
	input MovieDirectorInput {
		id: ID
		name: String
		directed: [MovieInput]
	}
	input MovieInput {
		id: ID
		name: String
		director: [MovieDirectorInput]
	}
	type Mutation {
        updateMyFavouriteMovie(id: ID!, input: MovieInput!): Movie @custom(http: {
			url: "http://mock:8888/favMoviesUpdate/$id",
			method: "PATCH",
			body: "$input"
        })
	}`
	updateSchemaRequireNoGQLErrors(t, schema)
	time.Sleep(2 * time.Second)

	params := &common.GraphQLParams{
		Query: `
		mutation updateMovies($id: ID!, $mov: MovieInput!) {
			updateMyFavouriteMovie(id: $id, input: $mov) {
				id
				name
				director {
					id
					name
				}
			}
		}`,
		Variables: map[string]interface{}{
			"id": "0x1",
			"mov": map[string]interface{}{
				"name":     "Mov1",
				"director": []interface{}{map[string]interface{}{"name": "Dir1"}},
			}},
	}

	result := params.ExecuteAsPost(t, alphaURL)
	common.RequireNoGQLErrors(t, result)

	expected := `
	{
      "updateMyFavouriteMovie": {
        "id": "0x1",
        "name": "Mov1",
        "director": [
          {
            "id": "0x2",
            "name": "Dir1"
          }
        ]
      }
    }`
	require.JSONEq(t, expected, string(result.Data))
}

func TestCustomMutationShouldForwardHeaders(t *testing.T) {
	schema := customTypes + `
	type Mutation {
        deleteMyFavouriteMovie(id: ID!): Movie @custom(http: {
			url: "http://mock:8888/favMoviesDelete/$id",
			method: "DELETE",
			forwardHeaders: ["X-App-Token", "X-User-Id"]
        })
	}`
	updateSchemaRequireNoGQLErrors(t, schema)
	time.Sleep(2 * time.Second)

	params := &common.GraphQLParams{
		Query: `
		mutation {
			deleteMyFavouriteMovie(id: "0x1") {
				id
				name
			}
		}`,
		Headers: map[string][]string{
			"X-App-Token":   {"app-token"},
			"X-User-Id":     {"123"},
			"Random-header": {"random"},
		},
	}

	result := params.ExecuteAsPost(t, alphaURL)
	common.RequireNoGQLErrors(t, result)

	expected := `
	{
      "deleteMyFavouriteMovie": {
        "id": "0x1",
        "name": "Mov1"
      }
    }`
	require.JSONEq(t, expected, string(result.Data))
}

func TestCustomGraphqlNullQueryType(t *testing.T) {
	schema := customTypes + `
	type Query {
		getCountry1(id: ID!): Country! @custom(http: {
			url: "http://mock:8888/nullQueryAndMutationType",
			method: "POST",
			graphql: "query($id: ID!) { getCountry(id: $id) }"
		})
	}`
	res := updateSchema(t, schema)
	require.Equal(t, `{"updateGQLSchema":null}`, string(res.Data))
	require.Len(t, res.Errors, 1)
	require.Contains(t, res.Errors[0].Error(), "remote schema doesn't have any queries.")
}

func TestCustomGraphqlNullMutationType(t *testing.T) {
	schema := customTypes + `
	type Mutation {
		addCountry1(input: CountryInput!): Country! @custom(http: {
			url: "http://mock:8888/nullQueryAndMutationType",
			method: "POST",
			graphql: "mutation($input: CountryInput!) { putCountry(country: $input) }"
		})
	}`
	res := updateSchema(t, schema)
	require.Equal(t, `{"updateGQLSchema":null}`, string(res.Data))
	require.Len(t, res.Errors, 1)
	require.Contains(t, res.Errors[0].Error(), "remote schema doesn't have any mutations.")
}

func TestCustomGraphqlMissingQueryType(t *testing.T) {
	schema := customTypes + `
	type Query {
		getCountry1(id: ID!): Country! @custom(http: {
			url: "http://mock:8888/missingQueryAndMutationType",
			method: "POST",
			graphql: "query($id: ID!) { getCountry(id: $id) }"
		})
	}`
	res := updateSchema(t, schema)
	require.Equal(t, `{"updateGQLSchema":null}`, string(res.Data))
	require.Len(t, res.Errors, 1)
	require.Contains(t, res.Errors[0].Error(), "remote schema doesn't have any type named Query.")
}

func TestCustomGraphqlMissingMutationType(t *testing.T) {
	schema := customTypes + `
	type Mutation {
		addCountry1(input: CountryInput!): Country! @custom(http: {
			url: "http://mock:8888/missingQueryAndMutationType",
			method: "POST",
			graphql: "mutation($input: CountryInput!) { putCountry(country: $input) }"
		})
	}`
	res := updateSchema(t, schema)
	require.Equal(t, `{"updateGQLSchema":null}`, string(res.Data))
	require.Len(t, res.Errors, 1)
	require.Contains(t, res.Errors[0].Error(), "remote schema doesn't have any type named Mutation")
}

func TestCustomGraphqlMissingMutation(t *testing.T) {
	schema := customTypes + `
	type Mutation {
		addCountry1(input: CountryInput!): Country!
		  @custom(
			http: {
			  url: "http://mock:8888/setCountry"
			  method: "POST"
			  graphql: "mutation($input: CountryInput!) { putCountry(country: $input) }"
			}
		  )
	  }`
	res := updateSchema(t, schema)
	require.Equal(t, `{"updateGQLSchema":null}`, string(res.Data))
	require.Len(t, res.Errors, 1)
	require.Contains(t, res.Errors[0].Error(), "mutation `putCountry` is not present in remote"+
		" schema")
}

func TestCustomGraphqlReturnTypeMismatch(t *testing.T) {
	schema := customTypes + `
	type Mutation {
		addCountry1(input: CountryInput!): Movie! @custom(http: {
			url: "http://mock:8888/setCountry",
			method: "POST",
			graphql: "mutation($input: CountryInput!) { setCountry(country: $input) }"
		})
	}`
	res := updateSchema(t, schema)
	require.Equal(t, `{"updateGQLSchema":null}`, string(res.Data))
	require.Len(t, res.Errors, 1)
	require.Contains(t, res.Errors[0].Error(), "found return type mismatch for mutation"+
		" `setCountry`, expected `Movie!`, got `Country!`")
}

func TestCustomGraphqlReturnTypeMismatchForBatchedField(t *testing.T) {
	schema := `
	type Author {
		id: ID!
		name: String!
	}
	type Post {
		id: ID!
		text: String!
		author: Author! @custom(http: {
			url: "http://mock:8888/getPosts",
			method: "POST",
			mode: BATCH
			graphql: "query ($abc: [PostInput]) { getPosts(input: $abc) }"
			body: "{id: $id}"
		})
	}
	`
	res := updateSchema(t, schema)
	require.Equal(t, `{"updateGQLSchema":null}`, string(res.Data))
	require.Len(t, res.Errors, 1)
	require.Contains(t, res.Errors[0].Error(),
		"resolving updateGQLSchema failed because input:13: Type Post; Field author: inside "+
			"graphql in @custom directive, found return type mismatch for query `getPosts`, "+
			"expected `[Author!]`, got `[Post!]`.\n")
}

func TestCustomGraphqlInvalidInputFormatForBatchedField(t *testing.T) {
	schema := `
	type Post {
		id: ID!
		text: String
		comments: Post! @custom(http: {
			url: "http://mock:8888/invalidInputForBatchedField",
			method: "POST",
			mode: BATCH
			graphql: "query { getPosts(input: [{id: $id}]) }"
			body: "{id: $id}"
		})
	}
	`
	res := updateSchema(t, schema)
	require.Equal(t, `{"updateGQLSchema":null}`, string(res.Data))
	require.Len(t, res.Errors, 1)
	require.Contains(t, res.Errors[0].Error(),
		"resolving updateGQLSchema failed because input:9: Type Post; Field comments: inside "+
			"graphql in @custom directive, for BATCH mode, query `getPosts` can have only one "+
			"argument whose value should be a variable.\n")
}

func TestCustomGraphqlMissingTypeForBatchedFieldInput(t *testing.T) {
	schema := `
	type Post {
		id: ID!
		text: String!
		comments: String! @custom(http: {
							url: "http://mock:8888/missingTypeForBatchedFieldInput",
							method: "POST",
							mode: BATCH
							graphql: "query ($abc: [PostInput]) { getPosts(input: $abc) }"
							body: "{id: $id}"
						})
	}
	`
	res := updateSchema(t, schema)
	require.Equal(t, `{"updateGQLSchema":null}`, string(res.Data))
	require.Len(t, res.Errors, 1)
	require.Contains(t, res.Errors[0].Error(),
		"resolving updateGQLSchema failed because input:9: Type Post; Field comments: inside "+
			"graphql in @custom directive, remote schema doesn't have any type named "+
			"PostFilterInput.\n")
}

func TestCustomGraphqlInvalidArgForBatchedField(t *testing.T) {
	t.Skip()
	schema := `
	type Post {
		id: ID!
		text: String
		comments: Post! @custom(http: {
							url: "http://mock:8888/getPosts",
							method: "POST",
							mode: BATCH
							graphql: "query { getPosts(input: [{name: $id}]) }"
						})
	}
	`
	res := updateSchema(t, schema)
	require.Equal(t, `{"updateGQLSchema":null}`, string(res.Data))
	require.Len(t, res.Errors, 1)
	require.Equal(t, "resolving updateGQLSchema failed because input:9: Type Post"+
		"; Field comments: inside graphql in @custom directive, argument `name` is not present "+
		"in remote query `getPosts`.\n", res.Errors[0].Error())
}

func TestCustomGraphqlArgTypeMismatchForBatchedField(t *testing.T) {
	t.Skip()
	schema := `
	type Post {
		id: ID!
		likes: Int
		text: String
		comments: Post! @custom(http: {
							url: "http://mock:8888/getPostswithLike",
							method: "POST",
							mode: BATCH
							graphql: "query { getPosts(input: [{id: $id, text: $likes}]) }"
						})
	}
	`
	res := updateSchema(t, schema)
	require.Equal(t, `{"updateGQLSchema":null}`, string(res.Data))
	require.Len(t, res.Errors, 1)
	require.Equal(t, "resolving updateGQLSchema failed because input:10: Type Post"+
		"; Field comments: inside graphql in @custom directive, found type mismatch for variable"+
		" `$likes` in query `getPosts`, expected `Int`, got `String!`.\n", res.Errors[0].Error())
}

func TestCustomGraphqlMissingRequiredArgument(t *testing.T) {
	schema := `
	type Country @remote {
      code: String
      name: String
      states: [State]
      std: Int
    }

    type State @remote {
      code: String
      name: String
      country: Country
    }

    input CountryInput {
      code: String!
      name: String!
      states: [StateInput]
    }

    input StateInput {
      code: String!
      name: String!
	}
	
	type Mutation {
		addCountry1(input: CountryInput!): Country! @custom(http: {
										url: "http://mock:8888/setCountry",
										method: "POST",
										graphql: "mutation { setCountry() }"
									})
	}`
	res := updateSchema(t, schema)
	require.Equal(t, `{"updateGQLSchema":null}`, string(res.Data))
	require.Len(t, res.Errors, 1)
	require.Contains(t, res.Errors[0].Error(), "argument `country` in mutation"+
		" `setCountry` is missing, it is required by remote mutation.")
}

func TestCustomGraphqlMissingRequiredArgumentForBatchedField(t *testing.T) {
	t.Skip()
	schema := `
	type Post {
		id: ID!
		text: String
		comments: Post! @custom(http: {
							url: "http://mock:8888/getPosts",
							method: "POST",
							mode: BATCH
							graphql: "query { getPosts(input: [{id: $id}]) }"
						})
	}
	`
	res := updateSchema(t, schema)
	require.Equal(t, `{"updateGQLSchema":null}`, string(res.Data))
	require.Len(t, res.Errors, 1)
	require.Equal(t, "resolving updateGQLSchema failed because input:9: Type Post"+
		"; Field comments: inside graphql in @custom directive, argument `text` in query "+
		"`getPosts` is missing, it is required by remote query.\n", res.Errors[0].Error())
}

// this one accepts an object and returns an object
func TestCustomGraphqlMutation1(t *testing.T) {
	schema := `
	type Country @remote {
		code: String
		name: String
		states: [State]
		std: Int
    }

    type State @remote {
      code: String
      name: String
      country: Country
    }

    input CountryInput {
      code: String!
      name: String!
      states: [StateInput]
    }

    input StateInput {
      code: String!
      name: String!
	}
	
	type Mutation {
		addCountry1(input: CountryInput!): Country! @custom(http: {
					url: "http://mock:8888/setCountry"
					method: "POST"
					graphql: "mutation($input: CountryInput!) { setCountry(country: $input) }"
			})
	  }`
	updateSchemaRequireNoGQLErrors(t, schema)
	time.Sleep(2 * time.Second)

	params := &common.GraphQLParams{
		Query: `
		mutation addCountry1($input: CountryInput!) {
			addCountry1(input: $input) {
				code
				name
				states {
					code
					name
				}
			}
		}`,
		Variables: map[string]interface{}{
			"input": map[string]interface{}{
				"code": "IN",
				"name": "India",
				"states": []interface{}{
					map[string]interface{}{
						"code": "RJ",
						"name": "Rajasthan",
					},
					map[string]interface{}{
						"code": "KA",
						"name": "Karnataka",
					},
				},
			},
		},
	}

	result := params.ExecuteAsPost(t, alphaURL)
	common.RequireNoGQLErrors(t, result)

	expected := `
	{
		"addCountry1": {
			"code": "IN",
			"name": "India",
			"states": [
				{
					"code": "RJ",
					"name": "Rajasthan"
				},
				{
					"code": "KA",
					"name": "Karnataka"
				}
			]
		}
    }`
	require.JSONEq(t, expected, string(result.Data))
}

// this one accepts multiple scalars and returns a list of objects
func TestCustomGraphqlMutation2(t *testing.T) {
	schema := `
	type Country @remote {
        code: String
        name: String
        states: [State]
        std: Int
      }

      type State @remote {
        code: String
        name: String
        country: Country
      }

      input CountryInput {
        code: String!
        name: String!
        states: [StateInput]
      }

      input StateInput {
        code: String!
        name: String!
	  }
	  
	type Mutation {
		updateCountries(name: String, std: Int): [Country!]! @custom(http: {
								url: "http://mock:8888/updateCountries",
								method: "POST",
								graphql: "mutation($name: String, $std: Int) { updateCountries(name: $name, std: $std) }"
							})
	}`
	updateSchemaRequireNoGQLErrors(t, schema)
	time.Sleep(2 * time.Second)

	params := &common.GraphQLParams{
		Query: `
		mutation updateCountries($name: String, $std: Int) {
			updateCountries(name: $name, std: $std) {
				name
				std
			}
		}`,
		Variables: map[string]interface{}{
			"name": "Australia",
			"std":  91,
		},
	}

	result := params.ExecuteAsPost(t, alphaURL)
	common.RequireNoGQLErrors(t, result)

	expected := `
	{
		"updateCountries": [
			{
				"name": "India",
				"std": 91
			},
			{
				"name": "Australia",
				"std": 61
			}
		]
    }`
	require.JSONEq(t, expected, string(result.Data))
}

func TestForValidInputArgument(t *testing.T) {
	schema := `
	type Country @remote {
      code: String
      name: String
    }

    input CountryInput {
      code: String!
      name: String!
	}
	
	type Query {
		myCustom(yo: CountryInput!): [Country!]!
		  @custom(
			http: {
			  url: "http://mock:8888/validinputfield"
			  method: "POST"
			  graphql: "query($yo: CountryInput!) {countries(filter: $yo)}"
			}
		  )
	  }`
	common.RequireNoGQLErrors(t, updateSchema(t, schema))
	time.Sleep(2 * time.Second)

	params := &common.GraphQLParams{
		Query: `
		query {
			myCustom(yo:{code:"BI",name:"sd"}){
		 	  name
		  	  code
		 	}
		}`,
	}

	result := params.ExecuteAsPost(t, alphaURL)
	common.RequireNoGQLErrors(t, result)

	expected := `
	{
		"myCustom": [
		  {
			"name": "sd",
			"code": "BI"
		  }
		]
	  }`
	require.JSONEq(t, expected, string(result.Data))
}

func TestForInvalidInputObject(t *testing.T) {
	schema := `
	 type Country @remote {
        code: String
        name: String
        states: [State]
        std: Int
      }

      type State @remote {
        code: String
        name: String
        country: Country
      }

      input CountryInput @remote {
        code: String!
        name: String!
        states: [StateInput]
      }

      input StateInput @remote {
        code: String!
        name: String!
	 }

		type Query {
			myCustom(yo: CountryInput!): [Country!]! @custom(http: {url: "http://mock:8888/invalidfield", method: "POST", graphql: "query($yo: CountryInput!) {countries(filter: $yo)}"})
		}
	 `
	res := updateSchema(t, schema)
	require.Contains(t, res.Errors.Error(), "expected type for the field code is Int! but got String! in type CountryInput")
}

func TestForNestedInvalidInputObject(t *testing.T) {
	schema := `
	type Country @remote {
        code: String
        name: String
        states: [State]
        std: Int
    }

    type State @remote {
        code: String
        name: String
        country: Country
    }

    input CountryInput @remote {
        code: String!
        name: String!
        states: [StateInput]
    }

    input StateInput @remote {
        code: String!
        name: String!
    }

	type Query {
		myCustom(yo: CountryInput!): [Country!]! @custom(http: {url: "http://mock:8888/nestedinvalid", method: "POST",
		graphql: "query($yo: CountryInput!) {countries(filter: $yo)}"})
    }
	 `
	res := updateSchema(t, schema)
	require.Contains(t, res.Errors.Error(), "expected type for the field name is Int! but got String! in type StateInput")
}

func TestRestCustomLogicInDeepNestedField(t *testing.T) {
	schema := `
	type SearchTweets {
		id: ID!
		text: String!
		user: User
	}

	type User {
		id: ID!
		screen_name: String! @id
		followers: Followers @custom(http:{
			url: "http://mock:8888/twitterfollowers?screen_name=$screen_name"
			method: "GET",
		})
		tweets: [SearchTweets] @hasInverse(field: user)
	}

	type RemoteUser @remote {
		id: ID!
		name: String
	}

	type Followers@remote{
		users: [RemoteUser]
	}
	`

	updateSchemaRequireNoGQLErrors(t, schema)
	time.Sleep(2 * time.Second)

	params := &common.GraphQLParams{
		Query: `
		mutation{
			addUser(input:[{
			  screen_name:"manishrjain",
			  tweets:[{
				text:"hello twitter"
			  }]
			}]){
			  numUids
			}
		  }`,
	}

	result := params.ExecuteAsPost(t, alphaURL)
	common.RequireNoGQLErrors(t, result)

	params = &common.GraphQLParams{
		Query: `
		query{
			querySearchTweets{
			  text
			  user{
				screen_name
				followers{
				  users{
					name
				  }
				}
			  }
			}
		  }`,
	}

	result = params.ExecuteAsPost(t, alphaURL)
	common.RequireNoGQLErrors(t, result)
	require.JSONEq(t, string(result.Data), `
	{
		"querySearchTweets": [{
			"text": "hello twitter",
			"user": {
				"screen_name": "manishrjain",
				"followers": {
					"users": [{
						"name": "hi_balaji"
					}]
				}
			}
		}]
	}`)
}<|MERGE_RESOLUTION|>--- conflicted
+++ resolved
@@ -254,13 +254,9 @@
 				http: {
 				  url: "http://mock:8888/validatesecrettoken"
 				  method: "POST"
-<<<<<<< HEAD
 				  forwardHeaders: ["Content-Type"]
 				  introspectionHeaders: ["GITHUB-API-TOKEN"]
-=======
-				  secretHeaders: ["GITHUB-API-TOKEN"]
->>>>>>> 55594de5
-				  graphql: "query($yo: CountryInput!) {countries(filter: $yo)}"
+          graphql: "query($yo: CountryInput!) {countries(filter: $yo)}"
 				}
 			  )
 		  }
