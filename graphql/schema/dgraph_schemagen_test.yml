schemas:
  -
    name: "Object data type"
    input: |
      type A {
        id: ID!
        p: P
      }
      type P {
        id: ID!
        q: A
      }
    output: |
      type A {
        A.p
      }
      A.p: uid .
      type P {
        P.q
      }
      P.q: uid .

  -
    name: "Scalar list"
    input: |
      type X {
        id: ID!
        names: [String!]
      }
    output: |
      type X {
        X.names
      }
      X.names: [string] .

  -
    name: "Password type"
    input: |
      type X @secret(field: "pwd"){
        id: ID!
        names: [String!]
      }
    output: |
      type X {
        X.names
        X.pwd
      }
      X.names: [string] .
      X.pwd: password .


  -
    name: "Object list"
    input: |
      type X {
        p: [P!]!
      }
      type P {
        id: ID!
        name: String
      }
    output: |
      type X {
        X.p
      }
      X.p: [uid] .
      type P {
        P.name
      }
      P.name: string .

  -
    name: "Scalar types"
    input: |
      type X {
        p: Int
        pList: [Int]
        q: Boolean
        r: String
        rList: [String]
        s: DateTime
        sList: [DateTime]
        t: Float
        tList: [Float]
        u: ID
        v: Int64
        vList: [Int64]
      }
    output: |
      type X {
        X.p
        X.pList
        X.q
        X.r
        X.rList
        X.s
        X.sList
        X.t
        X.tList
        X.v
        X.vList
      }
      X.p: int .
      X.pList: [int] .
      X.q: bool .
      X.r: string .
      X.rList: [string] .
      X.s: dateTime .
      X.sList: [dateTime] .
      X.t: float .
      X.tList: [float] .
      X.v: int .
      X.vList: [int] .

  -
    name: "enum - always gets an index"
    input: |
      type X {
        e: E
        f: [E]
      }
      enum E { A }
    output: |
      type X {
        X.e
        X.f
      }
      X.e: string @index(hash) .
      X.f: [string] @index(hash) .


  -
    name: "Search indexes are correct"
    input: |
      type X {
        i1: Int @search
        i2: Int @search(by: [int])
        i64_1: Int64 @search
        i64_2: Int64 @search(by: [int64])
        f1: Float @search
        f2: Float @search(by: [float])
        b1: Boolean @search
        b2: Boolean @search(by: [bool])
        s1: String @search
        s2: String @search(by: [hash])
        s3: String @search(by: [exact])
        s4: String @search(by: [term])
        s5: String @search(by: [fulltext])
        s6: String @search(by: [trigram])
        s7: String @search(by: [regexp])
        s8: String @search(by: [exact, fulltext, term, trigram])
        dt1: DateTime @search
        dt2: DateTime @search(by: [year])
        dt3: DateTime @search(by: [month])
        dt4: DateTime @search(by: [day])
        dt5: DateTime @search(by: [hour])
        e: E @search
        e1: E @search(by: [hash])
        e2: E @search(by: [exact])
        e3: E @search(by: [trigram])
        e4: E @search(by: [regexp])
        e5: E @search(by: [hash, regexp])
        e6: E @search(by: [hash, trigram])
        e7: E @search(by: [exact, regexp])
      }
      enum E { A }
    output: |
      type X {
        X.i1
        X.i2
        X.i64_1
        X.i64_2
        X.f1
        X.f2
        X.b1
        X.b2
        X.s1
        X.s2
        X.s3
        X.s4
        X.s5
        X.s6
        X.s7
        X.s8
        X.dt1
        X.dt2
        X.dt3
        X.dt4
        X.dt5
        X.e
        X.e1
        X.e2
        X.e3
        X.e4
        X.e5
        X.e6
        X.e7
      }
      X.i1: int @index(int) .
      X.i2: int @index(int) .
      X.i64_1: int @index(int) .
      X.i64_2: int @index(int) .
      X.f1: float @index(float) .
      X.f2: float @index(float) .
      X.b1: bool @index(bool) .
      X.b2: bool @index(bool) .
      X.s1: string @index(term) .
      X.s2: string @index(hash) .
      X.s3: string @index(exact) .
      X.s4: string @index(term) .
      X.s5: string @index(fulltext) .
      X.s6: string @index(trigram) .
      X.s7: string @index(trigram) .
      X.s8: string @index(exact, fulltext, term, trigram) .
      X.dt1: dateTime @index(year) .
      X.dt2: dateTime @index(year) .
      X.dt3: dateTime @index(month) .
      X.dt4: dateTime @index(day) .
      X.dt5: dateTime @index(hour) .
      X.e: string @index(hash) .
      X.e1: string @index(hash) .
      X.e2: string @index(exact) .
      X.e3: string @index(trigram) .
      X.e4: string @index(trigram) .
      X.e5: string @index(hash, trigram) .
      X.e6: string @index(hash, trigram) .
      X.e7: string @index(exact, trigram) .

  -
    name: "interface and types interact properly"
    input: |
      interface A {
        id: ID!
        name: String! @search(by: [exact])
      }
      type B implements A {
        correct: Boolean @search
      }
      type C implements A {
        dob: DateTime!
      }
    output: |
      type A {
        A.name
      }
      A.name: string @index(exact) .
      type B {
        A.name
        B.correct
      }
      B.correct: bool @index(bool) .
      type C {
        A.name
        C.dob
      }
      C.dob: dateTime .

  -
    name: "interface using other interface generate type in dgraph"
    input: |
      interface A {
        id: ID!
        data: [D]
      }
      type C implements A {
          lname: String
      }
      interface B {
          name: String! @id
          fname: String!
      }
      type D implements B {
        link: A 
        correct: Boolean!
      }
    output: |
      type A {
        A.data
      }
      A.data: [uid] .
      type C {
        A.data
        C.lname
      }
      C.lname: string .
      type B {
        B.name
        B.fname
      }
      B.name: string @index(hash) @upsert .
      B.fname: string .
      type D {
        B.name
        B.fname
        D.link
        D.correct
      }
      D.link: uid .
      D.correct: bool .

  -
    name: "Schema with @dgraph directive."
    input: |
      type A @dgraph(type: "dgraph.type.A") {
        id: ID!
        p: Int
        pList: [Int] @dgraph(pred: "pList")
        q: Boolean
        r: String @dgraph(pred: "dgraph.r")
        rList: [String]
        s: DateTime @dgraph(pred: "s")
        t: Float
        tList: [Float] @dgraph(pred: "dgraph.tList")
      }

      interface B @dgraph(type: "dgraph.interface.B") {
        id: ID!
        name: String! @search(by: [exact]) @dgraph(pred: "dgraph.abc.name")
        age: Int
      }

      type C implements B @dgraph(type: "type.C") {
        correct: Boolean @search @dgraph(pred: "dgraph.correct")
        incorrect: Boolean
      }

      type X @dgraph(type: "dgraph.type.X") {
        e: E @dgraph(pred: "dgraph.x.e")
        f: [E] @dgraph(pred: "dgraph.x.eList")
      }
      enum E { A }

      type Y {
        p: Int
        q: String
        pList: [Int] @dgraph(pred: "dgraph.pList")
        f: Float @dgraph(pred: "f")
      }
    output: |
      type dgraph.type.A {
        dgraph.type.A.p
        pList
        dgraph.type.A.q
        dgraph.r
        dgraph.type.A.rList
        s
        dgraph.type.A.t
        dgraph.tList
      }
      dgraph.type.A.p: int .
      pList: [int] .
      dgraph.type.A.q: bool .
      dgraph.r: string .
      dgraph.type.A.rList: [string] .
      s: dateTime .
      dgraph.type.A.t: float .
      dgraph.tList: [float] .
      type dgraph.interface.B {
        dgraph.abc.name
        dgraph.interface.B.age
      }
      dgraph.abc.name: string @index(exact) .
      dgraph.interface.B.age: int .
      type type.C {
        dgraph.abc.name
        dgraph.interface.B.age
        dgraph.correct
        type.C.incorrect
      }
      dgraph.correct: bool @index(bool) .
      type.C.incorrect: bool .
      type dgraph.type.X {
        dgraph.x.e
        dgraph.x.eList
      }
      dgraph.x.e: string @index(hash) .
      dgraph.x.eList: [string] @index(hash) .
      type Y {
        Y.p
        Y.q
        dgraph.pList
        f
      }
      Y.p: int .
      Y.q: string .
      dgraph.pList: [int] .
      f: float .

  -
    name: "Field with @id directive but no search directive gets hash index."
    input: |
      interface A {
        id: String! @id
      }
      type B implements A {
        correct: Boolean @search
      }
    output: |
      type A {
        A.id
      }
      A.id: string @index(hash) @upsert .
      type B {
        A.id
        B.correct
      }
      B.correct: bool @index(bool) .

  -
    name: "Field with @id directive gets hash index."
    input: |
      interface A {
        id: String! @id @search(by: [trigram])
      }
      type B implements A {
        correct: Boolean @search
      }
    output: |
      type A {
        A.id
      }
      A.id: string @index(hash, trigram) @upsert .
      type B {
        A.id
        B.correct
      }
      B.correct: bool @index(bool) .

  -
    name: "Field with @id directive and a hash arg in search directive generates correct schema."
    input: |
      interface A {
        id: String! @id @search(by: [hash, term])
      }
      type B implements A {
        correct: Boolean @search
      }
    output: |
      type A {
        A.id
      }
      A.id: string @index(hash, term) @upsert .
      type B {
        A.id
        B.correct
      }
      B.correct: bool @index(bool) .

  -
    name: "Field with reverse predicate in dgraph directive adds @reverse to predicate."
    input: |
      type Movie {
        director: [Person] @dgraph(pred: "~directed.movies")
      }
      type Person {
        directed: [Movie] @dgraph(pred: "directed.movies")
      }
    output: |
      type Movie {
      }
      type Person {
        directed.movies
      }
      directed.movies: [uid] @reverse .

  -
    name: "Field with reverse predicate in dgraph directive where actual predicate comes first."
    input: |
      type Person {
        directed: [Movie] @dgraph(pred: "directed.movies")
      }
      type Movie {
        director: [Person] @dgraph(pred: "~directed.movies")
      }
    output: |
      type Person {
        directed.movies
      }
      directed.movies: [uid] @reverse .
      type Movie {
      }

  -
    name: "deprecated fields get included in Dgraph schema"
    input: |
      type A {
        id: ID!
        p: String @deprecated
        q: String @deprecated(reason: "just because it is")
      }
    output: |
      type A {
        A.p
        A.q
      }
      A.p: string .
      A.q: string .

  - name: "remote types shouldn't be part of Dgraph schema"
    input: |
      type B {
        id: ID!
        q: String
      }

      interface C @remote{
        c: String
      }

      type A implements C @remote {
        id: ID!
        p: String
        q: String
      }
    output: |
      type B {
        B.q
      }
      B.q: string .

  - name: "fields with same @dgraph(pred: ...) occur only once in schema"
    input: |
      interface A {
        p: String @dgraph(pred: "key")
      }
      type B implements A {
        q: String @dgraph(pred: "name")
      }
      type C {
        r: String @dgraph(pred: "name")
        s: String @dgraph(pred: "key")
        name: String
      }
    output: |
      type A {
        key
      }
      key: string .
      type B {
        key
        name
      }
      name: string .
      type C {
        name
        key
        C.name
      }
      C.name: string .

  - name: "fields with same @dgraph(pred: ...) and different @search(by: [...]) have indexes
    combined"
    input: |
      type A {
        p: String @dgraph(pred: "name") @search(by: [exact, term])
      }
      type B {
        q: String @dgraph(pred: "name") @search(by: [trigram])
      }
      type C {
        q: String @dgraph(pred: "name") @search(by: [exact, term])
      }
    output: |
      type A {
        name
      }
      name: string @index(exact, term, trigram) .
      type B {
        name
      }
      type C {
        name
      }

  - name: "fields with @dgraph(pred: ...) contain different language."
    input: |
      type A {
          content: String! @dgraph(pred: "post") @search(by: [exact, term])
          author: String @dgraph(pred: "<公司>") @search(by: [exact, term])
      }
    output: |
      type A {
        post
        <公司>
      }
      post: string @index(exact, term) .
      <公司>: string @index(exact, term) .

  -
    name: "custom query and mutation shouldn't be part of Dgraph schema"
    input: |
      type User @remote {
        id: ID!
        name: String!
      }

      type Query {
        favUsers(id: ID!, name: String!): [User] @custom(http: {
          url: "http://mock:8888/users",
          method: "GET"
        })
      }

      type Mutation {
        setFavUsers(id: ID!, name: String!): [User] @custom(http: {
          url: "http://mock:8888/users",
          method: "POST"
        })
      }
<<<<<<< HEAD

  - name: "Geo field in schema."
    input: |
      type Hotel {
        id: ID!
        name: String!
        location: Point @search
        landmark: Point
      }
    output: |
      type Hotel {
        Hotel.name
        Hotel.location
        Hotel.landmark
      }
      Hotel.name: string .
      Hotel.location: geo @index(geo) .
      Hotel.landmark: geo .
=======
  -
    name: "custom field shouldn't be part of dgraph schema"
    input: |
      type User {
        id: ID!
        name: String!
        bio: String! @lambda
        friends: [User] @custom(http: {
          url: "http://mock:8888/users",
          method: "GET"
        })
      }
    output: |
      type User {
        User.name
      }
      User.name: string .
>>>>>>> b2d26971
<|MERGE_RESOLUTION|>--- conflicted
+++ resolved
@@ -607,7 +607,6 @@
           method: "POST"
         })
       }
-<<<<<<< HEAD
 
   - name: "Geo field in schema."
     input: |
@@ -626,7 +625,7 @@
       Hotel.name: string .
       Hotel.location: geo @index(geo) .
       Hotel.landmark: geo .
-=======
+
   -
     name: "custom field shouldn't be part of dgraph schema"
     input: |
@@ -643,5 +642,4 @@
       type User {
         User.name
       }
-      User.name: string .
->>>>>>> b2d26971
+      User.name: string .