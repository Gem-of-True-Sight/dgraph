--- conflicted
+++ resolved
@@ -164,27 +164,19 @@
 		}()
 	}
 
-<<<<<<< HEAD
-	go func() {
-		for b := range n.commitCh {
-			b.wg.Wait()
-			toDisk(b.ts, b.ts)
-		}
-	}()
-=======
 	for i := 0; i < num*10; i++ {
 		go func() {
 			for {
 				select {
 				case <-ShutdownCh:
 					return
-				case j := <-n.commitCh:
-					commit(j)
+				case b := <-n.commitCh:
+					b.wg.Wait()
+					toDisk(b.ts, b.ts)
 				}
 			}
 		}()
 	}
->>>>>>> 0ae09e0e
 
 	return n
 }
