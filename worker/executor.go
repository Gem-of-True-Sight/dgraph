--- conflicted
+++ resolved
@@ -113,13 +113,9 @@
 )
 
 func (e *executor) addEdges(ctx context.Context, startTs uint64, edges []*pb.DirectedEdge) {
-<<<<<<< HEAD
+	rampMeter(&e.pendingSize, maxPendingEdgesSize, executorAddEdges)
+
 	payloadMap := make(map[int]*subMutation)
-=======
-	rampMeter(&e.pendingSize, maxPendingEdgesSize, executorAddEdges)
->>>>>>> 28763d9b
-
-	payloadMap := make(map[string]*subMutation)
 	var esize int64
 	for _, edge := range edges {
 		cid := e.getChannelID(edge)
